# Databricks CLI
# Copyright 2017 Databricks, Inc.
#
# Licensed under the Apache License, Version 2.0 (the "License"), except
# that the use of services to which certain application programming
# interfaces (each, an "API") connect requires that the user first obtain
# a license for the use of the APIs from Databricks, Inc. ("Databricks"),
# by creating an account at www.databricks.com and agreeing to either (a)
# the Community Edition Terms of Service, (b) the Databricks Terms of
# Service, or (c) another written agreement between Licensee and Databricks
# for the use of the APIs.
#
# You may not use this file except in compliance with the License.
# You may obtain a copy of the License at
#
#    http://www.apache.org/licenses/LICENSE-2.0
#
# Unless required by applicable law or agreed to in writing, software
# distributed under the License is distributed on an "AS IS" BASIS,
# WITHOUT WARRANTIES OR CONDITIONS OF ANY KIND, either express or implied.
# See the License for the specific language governing permissions and
# limitations under the License.

import json
import mock
from tabulate import tabulate

import databricks_cli.runs.cli as cli
from databricks_cli.utils import pretty_format
from tests.utils import get_callback

SUBMIT_RETURN = {'run_id': 5}
SUBMIT_JSON = '{"name": "test_run"}'


def test_submit_cli_json():
    with mock.patch('databricks_cli.runs.cli.submit_run') as submit_run_mock:
        with mock.patch('databricks_cli.runs.cli.click.echo') as echo_mock:
            submit_run_mock.return_value = SUBMIT_RETURN
            get_callback(cli.submit_cli)(None, SUBMIT_JSON)
            assert submit_run_mock.call_args[0][0] == json.loads(SUBMIT_JSON)
            assert echo_mock.call_args[0][0] == pretty_format(SUBMIT_RETURN)


RUN_PAGE_URL = 'https://databricks.com/#job/1/run/1'
LIST_RETURN = {
    'runs': [{
        'run_id': 1,
        'run_name': 'name',
        'state': {
            'life_cycle_state': 'RUNNING'
        },
        'run_page_url': RUN_PAGE_URL
    }]
}


def test_list_runs():
    with mock.patch('databricks_cli.runs.cli.list_runs') as list_runs_mock:
        with mock.patch('databricks_cli.runs.cli.click.echo') as echo_mock:
            list_runs_mock.return_value = LIST_RETURN
            get_callback(cli.list_cli)(None, None, None, None, None, None)
<<<<<<< HEAD
            assert echo_mock.call_args[0][0] == \
                tabulate([(1, 'name', 'RUNNING', 'n/a')], tablefmt='plain')
=======
            rows = [(1, 'name', 'RUNNING', 'no_result_state', RUN_PAGE_URL)]
            assert echo_mock.call_args[0][0] == tabulate(rows, tablefmt='plain')
>>>>>>> 7c0dcd83


def test_list_runs_output_json():
    with mock.patch('databricks_cli.runs.cli.list_runs') as list_runs_mock:
        with mock.patch('databricks_cli.runs.cli.click.echo') as echo_mock:
            list_runs_mock.return_value = LIST_RETURN
            get_callback(cli.list_cli)(None, None, None, None, None, 'json')
            assert echo_mock.call_args[0][0] == pretty_format(LIST_RETURN)


def test_get_cli():
    with mock.patch('databricks_cli.runs.cli.get_run') as get_run_mock:
        with mock.patch('databricks_cli.runs.cli.click.echo') as echo_mock:
            get_run_mock.return_value = {}
            get_callback(cli.get_cli)(1)
            assert get_run_mock.call_args[0][0] == 1
            assert echo_mock.call_args[0][0] == pretty_format({})


def test_cancel_cli():
    with mock.patch('databricks_cli.runs.cli.cancel_run') as cancel_run_mock:
        with mock.patch('databricks_cli.runs.cli.click.echo') as echo_mock:
            cancel_run_mock.return_value = {}
            get_callback(cli.cancel_cli)(1)
            assert cancel_run_mock.call_args[0][0] == 1
            assert echo_mock.call_args[0][0] == pretty_format({})<|MERGE_RESOLUTION|>--- conflicted
+++ resolved
@@ -60,13 +60,8 @@
         with mock.patch('databricks_cli.runs.cli.click.echo') as echo_mock:
             list_runs_mock.return_value = LIST_RETURN
             get_callback(cli.list_cli)(None, None, None, None, None, None)
-<<<<<<< HEAD
-            assert echo_mock.call_args[0][0] == \
-                tabulate([(1, 'name', 'RUNNING', 'n/a')], tablefmt='plain')
-=======
             rows = [(1, 'name', 'RUNNING', 'no_result_state', RUN_PAGE_URL)]
             assert echo_mock.call_args[0][0] == tabulate(rows, tablefmt='plain')
->>>>>>> 7c0dcd83
 
 
 def test_list_runs_output_json():
