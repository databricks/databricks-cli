--- conflicted
+++ resolved
@@ -65,17 +65,6 @@
             'job_id': 1,
             'new_settings': json.loads(RESET_JSON)
         }
-<<<<<<< HEAD
-
-
-RESET_JSON_WITH_JOB_ID = '{"job_id": 5, "job_name": "test_job"}'
-
-
-def test_reset_cli_json_with_job_id():
-    with pytest.raises(RuntimeError):
-        get_callback(cli.reset_cli)(None, RESET_JSON_WITH_JOB_ID, 1)
-=======
->>>>>>> 71d29cc6
 
 
 LIST_RETURN = {
