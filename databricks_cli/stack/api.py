# Databricks CLI
# Copyright 2018 Databricks, Inc.
#
# Licensed under the Apache License, Version 2.0 (the "License"), except
# that the use of services to which certain application programming
# interfaces (each, an "API") connect requires that the user first obtain
# a license for the use of the APIs from Databricks, Inc. ("Databricks"),
# by creating an account at www.databricks.com and agreeing to either (a)
# the Community Edition Terms of Service, (b) the Databricks Terms of
# Service, or (c) another written agreement between Licensee and Databricks
# for the use of the APIs.
#
# You may not use this file except in compliance with the License.
# You may obtain a copy of the License at
#
#    http://www.apache.org/licenses/LICENSE-2.0
#
# Unless required by applicable law or agreed to in writing, software
# distributed under the License is distributed on an "AS IS" BASIS,
# WITHOUT WARRANTIES OR CONDITIONS OF ANY KIND, either express or implied.
# See the License for the specific language governing permissions and
# limitations under the License.

import os
import json
from datetime import datetime
import time
import copy

import click

from databricks_cli.jobs.api import JobsApi
from databricks_cli.workspace.api import WorkspaceApi, DIRECTORY, NOTEBOOK
from databricks_cli.dbfs.api import DbfsApi
from databricks_cli.workspace.types import WorkspaceLanguage
from databricks_cli.version import version as CLI_VERSION
from databricks_cli.stack.exceptions import StackError

MS_SEC = 1000

# Resource Services
JOBS_SERVICE = 'jobs'
WORKSPACE_SERVICE = 'workspace'
DBFS_SERVICE = 'dbfs'

# Config Outer Fields
STACK_NAME = 'name'
STACK_RESOURCES = 'resources'
STACK_DEPLOYED = 'deployed'

# Resource Fields
RESOURCE_ID = 'id'
RESOURCE_SERVICE = 'service'
RESOURCE_PROPERTIES = 'properties'

# Deployed Resource Fields
RESOURCE_PHYSICAL_ID = 'physical_id'
RESOURCE_DEPLOY_OUTPUT = 'deploy_output'
RESOURCE_DEPLOY_TIMESTAMP = 'timestamp'
CLI_VERSION_KEY = 'cli_version'

# Job Service Properties
JOBS_RESOURCE_NAME = 'name'
JOBS_RESOURCE_JOB_ID = 'job_id'

# Workspace Service Properties
WORKSPACE_RESOURCE_SOURCE_PATH = 'source_path'
WORKSPACE_RESOURCE_PATH = 'path'
WORKSPACE_RESOURCE_OBJECT_TYPE = 'object_type'

# DBFS Service Properties
DBFS_RESOURCE_SOURCE_PATH = 'source_path'
DBFS_RESOURCE_PATH = 'path'
DBFS_RESOURCE_IS_DIR = 'is_dir'


class StackApi(object):
    def __init__(self, api_client):
        self.jobs_client = JobsApi(api_client)
        self.workspace_client = WorkspaceApi(api_client)
        self.dbfs_client = DbfsApi(api_client)

    def deploy(self, stack_config, stack_status=None, **kwargs):
        """
        Deploys a stack given stack JSON configuration template at path config_path.

        After going through each of the resources and deploying them, stores status JSON
        of deployment with deploy status of each resource deployment.
        For each resource deployment, stack_status is used to get the associated resource status
        of a resource from the last deployment.

        :param stack_config: Must have the fields of
        'name', the name of the stack and 'resources', a list of stack resources.
        :param stack_status: Must have the fields of
        :return:
        """
        click.echo('#' * 80)
        self._validate_config(stack_config)
        if stack_status:
            click.echo('#' * 80)
            self._validate_status(stack_status)
            resource_id_to_status = self._get_resource_to_status_map(stack_status)
        else:
            resource_id_to_status = {}

        stack_name = stack_config.get(STACK_NAME)
        click.echo('#' * 80)
        click.echo('Deploying stack {}'.format(stack_name))

        # List of statuses, One for each resource in stack_config[STACK_RESOURCES]
        resource_statuses = []
        click.echo('#' * 80)
        for resource_config in stack_config.get(STACK_RESOURCES):
            # Retrieve resource deployment info from the last deployment.
            resource_map_key = (resource_config.get(RESOURCE_ID),
                                resource_config.get(RESOURCE_SERVICE))
            resource_status = resource_id_to_status.get(resource_map_key) \
                if resource_map_key in resource_id_to_status else None
            # Deploy resource, get resource_status
            new_resource_status = self._deploy_resource(resource_config, resource_status, **kwargs)
            resource_statuses.append(new_resource_status)
            click.echo('#' * 80)
        # stack deploy status is original config with deployed resource statuses added
        new_stack_status = copy.deepcopy(stack_config)
        new_stack_status.update({STACK_DEPLOYED: resource_statuses})
        new_stack_status.update({CLI_VERSION_KEY: CLI_VERSION})

        # Validate that the status has been created correctly
        self._validate_status(new_stack_status)
        click.echo('#' * 80)

        return new_stack_status

    def download(self, stack_config, **kwargs):
        """
        Downloads a stack given a dict of the stack configuration.
        :param stack_config: dict of stack configuration. Must contain 'name' and 'resources' field.
        :return: None.
        """
        self._validate_config(stack_config)
        stack_name = stack_config.get(STACK_NAME)
        click.echo('Downloading stack {}'.format(stack_name))

        click.echo('#' * 80)
        for resource_config in stack_config.get(STACK_RESOURCES):
            # Deploy resource, get resource_status
            self._download_resource(resource_config, **kwargs)
            click.echo('#' * 80)

    def _deploy_resource(self, resource_config, resource_status=None, **kwargs):
        """
        Deploys a resource given a resource information extracted from the stack JSON configuration
        template.

        :param resource_config: A dict of the resource with fields of 'id', 'service'
        and 'properties'.
        ex. {'id': 'example-resource', 'service': 'jobs', 'properties': {...}}
        :param resource_status: A dict of the resource's deployment info from the last
        deployment. Will be None if this is the first deployment.
        ex. {'id': 'example-resource', 'service': 'jobs', 'physical_id': {...}}
        :return: dict resource_status- A dictionary of deployment information of the
        resource to be stored at deploy time. It includes the resource id of the resource along
        with the physical id and deploy output of the resource.
        ex. {'id': 'example-resource', 'service': 'jobs', 'physical_id': {'job_id': 123},
        'timestamp': 123456789, 'deploy_output': {..}}
        """
        resource_id = resource_config.get(RESOURCE_ID)
        resource_service = resource_config.get(RESOURCE_SERVICE)
        resource_properties = resource_config.get(RESOURCE_PROPERTIES)
        physical_id = resource_status.get(RESOURCE_PHYSICAL_ID) if resource_status else None

        if resource_service == JOBS_SERVICE:
            click.echo('Deploying job "{}" with properties: \n{}'.format(resource_id, json.dumps(
                resource_properties, indent=2, separators=(',', ': '))))
            new_physical_id, deploy_output = self._deploy_job(resource_properties,
                                                              physical_id)
        elif resource_service == WORKSPACE_SERVICE:
            click.echo(
                'Deploying workspace asset "{}" with properties \n{}'
                .format(
                    resource_id, json.dumps(resource_properties, indent=2, separators=(',', ': '))
                )
            )
            overwrite = kwargs.get('overwrite', False)
            new_physical_id, deploy_output = self._deploy_workspace(resource_properties,
                                                                    physical_id,
                                                                    overwrite)
        elif resource_service == DBFS_SERVICE:
            click.echo(
                'Deploying DBFS asset "{}" with properties \n{}'.format(
                    resource_id, json.dumps(resource_properties, indent=2, separators=(',', ': '))
                )
            )
            overwrite = kwargs.get('overwrite', False)
            new_physical_id, deploy_output = self._deploy_dbfs(resource_properties,
                                                               physical_id,
                                                               overwrite)
        else:
            raise StackError('Resource service "{}" not supported'.format(resource_service))

        new_resource_status = {RESOURCE_ID: resource_id,
                               RESOURCE_SERVICE: resource_service,
                               RESOURCE_DEPLOY_TIMESTAMP:
                                   # Milliseconds since epoch.
                                   int(time.mktime(datetime.now().timetuple()) * MS_SEC),
                               RESOURCE_PHYSICAL_ID: new_physical_id,
                               RESOURCE_DEPLOY_OUTPUT: deploy_output}
        return new_resource_status

    def _download_resource(self, resource_config, **kwargs):
        """
        Downloads a resource given a resource information extracted from the stack JSON
        configuration template.

        :param resource_config: A dict of the resource with fields of 'id', 'service' and
        'properties'.
        ex. {'id': 'example-resource', 'service': 'jobs', 'properties': {...}}
        """
        resource_id = resource_config.get(RESOURCE_ID)
        resource_service = resource_config.get(RESOURCE_SERVICE)
        resource_properties = resource_config.get(RESOURCE_PROPERTIES)

        if resource_service == WORKSPACE_SERVICE:
            click.echo(
                'Downloading workspace asset "{}" with properties \n{}'
                .format(
                    resource_id, json.dumps(resource_properties, indent=2, separators=(',', ': '))
                )
            )
            overwrite = kwargs.get('overwrite', False)
            self._download_workspace(resource_properties, overwrite)
        else:
            click.echo('Resource service "{}" not supported for download. '
                       'skipping.'.format(resource_service))

    def _deploy_job(self, resource_properties, physical_id=None):
        """
        Deploys a job resource by either creating a job if the job isn't kept track of through
        the physical_id of the job or updating an existing job. The job is created or updated using
        the the settings specified in the inputted job_settings.

        :param resource_properties: A dict of the Databricks JobSettings data structure
        :param physical_id: A dict object containing 'job_id' field of job identifier in Databricks
        server

        :return: tuple of (physical_id, deploy_output), where physical_id contains a 'job_id' field
        of the physical job_id of the job on databricks. deploy_output is the output of the job
        from databricks when a GET request is called for it.
        """
        job_settings = resource_properties  # resource_properties of jobs are solely job settings.

        if physical_id:
            job_id = physical_id.get(JOBS_RESOURCE_ID)
            self._update_job(job_settings, job_id)
        else:
            job_id = self._put_job(job_settings)
        click.echo("Job deployed on Databricks with Job ID {}".format(job_id))
        physical_id = {JOBS_RESOURCE_ID: job_id}
        deploy_output = self.jobs_client.get_job(job_id)
        return physical_id, deploy_output

    def _put_job(self, job_settings):
        """
        Given settings of the job in job_settings, create a new job. For purposes of idempotency
        and to reduce leaked resources in alpha versions of stack deployment, if a job exists
        with the same name, that job will be updated. If multiple jobs are found with the same name,
        the deployment will abort.

        :param job_settings:
        :return: job_id, Physical ID of job on Databricks server.
        """
        job_name = job_settings.get(JOBS_RESOURCE_NAME)
        jobs_same_name = self.jobs_client._list_jobs_by_name(job_name)
        if len(jobs_same_name) > 1:
            raise StackError('Multiple jobs with the same name "{}" already exist, aborting'
                             ' stack deployment'.format(job_name))
        elif len(jobs_same_name) == 1:
            existing_job = jobs_same_name[0]
            creator_name = existing_job.get('creator_user_name')
            timestamp = existing_job.get('created_time') / MS_SEC  # Convert to readable date.
            date_created = datetime.fromtimestamp(timestamp).strftime('%Y-%m-%d %H:%M:%S')
            click.echo('Warning: Job exists with same name "{}" created by {} on {}. Job will '
                       'be overwritten'.format(job_name, creator_name, date_created))
            # Calling jobs_client.reset_job directly so as to not call same level function.
            self.jobs_client.reset_job({'job_id': existing_job.get('job_id'),
                                        'new_settings': job_settings})
            return existing_job.get('job_id')
        else:
            job_id = self.jobs_client.create_job(job_settings).get('job_id')
            return job_id

    def _update_job(self, job_settings, job_id):
        """
        Given job settings and an existing job_id of a job, update the job settings on databricks.

        :param job_settings: job settings to update the job with.
        :param job_id: physical job_id of job in databricks server.
        """

<<<<<<< HEAD
        self.jobs_client.reset_job({'job_id': job_id, 'new_settings': job_settings})
=======
        self.jobs_client.reset_job({JOBS_RESOURCE_JOB_ID: job_id, 'new_settings': job_settings})
>>>>>>> e63ae84f

    def _deploy_workspace(self, resource_properties, physical_id, overwrite):
        """
        Deploy workspace asset.

        :param resource_properties: dict of properties for the workspace asset. Must contain the
        'source_path', 'path' and 'object_type' fields.
        :param physical_id: dict containing physical identifier of workspace asset on databricks.
        Should contain the field 'path'.
        :param overwrite: Whether or not to overwrite the contents of workspace notebooks.
        :return: (dict, dict) of (physical_id, deploy_output). physical_id is the physical ID for
        the stack status that contains the workspace path of the notebook or directory on datbricks.
        deploy_output is the initial information about the asset on databricks at deploy time
        returned by the REST API.
        """
        local_path = resource_properties.get(WORKSPACE_RESOURCE_SOURCE_PATH)
        workspace_path = resource_properties.get(WORKSPACE_RESOURCE_PATH)
        object_type = resource_properties.get(WORKSPACE_RESOURCE_OBJECT_TYPE)

        actual_object_type = DIRECTORY if os.path.isdir(local_path) else NOTEBOOK
        if object_type != actual_object_type:
            raise StackError('Field "{}" ({}) not consistent '
                             'with actual object type ({})'.format(WORKSPACE_RESOURCE_OBJECT_TYPE,
                                                                   object_type,
                                                                   actual_object_type))

        click.echo('Uploading {} from {} to Databricks workspace at {}'.format(object_type,
                                                                               local_path,
                                                                               workspace_path))
        if object_type == NOTEBOOK:
            # Inference of notebook language and format
            language_fmt = WorkspaceLanguage.to_language_and_format(local_path)
            if language_fmt is None:
                raise StackError("Workspace notebook language and format cannot be inferred. "
                                 "Please check file extension of notebook file.")
            language, fmt = language_fmt
            # Create needed directories in workspace.
            self.workspace_client.mkdirs(os.path.dirname(workspace_path))
            self.workspace_client.import_workspace(local_path, workspace_path, language, fmt,
                                                   overwrite)
        elif object_type == DIRECTORY:
            self.workspace_client.import_workspace_dir(local_path, workspace_path, overwrite,
                                                       exclude_hidden_files=True)
        else:
            # Shouldn't reach here because of verification of object_type above.
            assert False

        if physical_id and physical_id[WORKSPACE_RESOURCE_PATH] != workspace_path:
            # physical_id['path'] is the workspace path from the last deployment. Alert when changed
            click.echo("Workspace asset had path changed from {} to {}"
                       .format(physical_id[WORKSPACE_RESOURCE_PATH], workspace_path))
        new_physical_id = {WORKSPACE_RESOURCE_PATH: workspace_path}
        deploy_output = self.workspace_client.client.get_status(workspace_path)

        return new_physical_id, deploy_output

    def _download_workspace(self, resource_properties, overwrite):
        """
        Download workspace asset.

        :param resource_properties: dict of properties for the workspace asset. Must contain the
        'source_path', 'path' and 'object_type' fields.
        :param overwrite: Whether or not to overwrite the contents of workspace notebooks.
        """
        local_path = resource_properties.get(WORKSPACE_RESOURCE_SOURCE_PATH)
        workspace_path = resource_properties.get(WORKSPACE_RESOURCE_PATH)
        object_type = resource_properties.get(WORKSPACE_RESOURCE_OBJECT_TYPE)
        click.echo('Downloading {} from Databricks path {} to {}'.format(object_type,
                                                                         workspace_path,
                                                                         local_path))
        if object_type == NOTEBOOK:
            # Inference of notebook language and format. A tuple of (language, fmt) or Nonetype.
            language_fmt = WorkspaceLanguage.to_language_and_format(local_path)
            if language_fmt is None:
                raise StackError("Workspace Notebook language and format cannot be inferred. "
                                 "Please check file extension of notebook 'source_path'.")
            (_, fmt) = language_fmt
            local_dir = os.path.dirname(os.path.abspath(local_path))
            if not os.path.exists(local_dir):
                os.makedirs(local_dir)
            self.workspace_client.export_workspace(workspace_path, local_path, fmt, overwrite)
        elif object_type == DIRECTORY:
            self.workspace_client.export_workspace_dir(workspace_path, local_path, overwrite)
        else:
            raise StackError('Invalid value for "{}" field: {}'
                             .format(WORKSPACE_RESOURCE_OBJECT_TYPE, object_type))

    def _deploy_dbfs(self, resource_properties, physical_id, overwrite):
        """
        Deploy dbfs asset.

        :param resource_properties: dict of properties for the dbfs asset. Must contain the
        'source_path', 'path' and 'is_dir' fields.
        :param physical_id: dict containing physical identifier of dbfs asset on Databricks.
        Should contain the field 'path'.
        :param overwrite: Whether or not to overwrite the contents of dbfs files.
        :return: (dict, dict) of (physical_id, deploy_output). physical_id is a dict that
        contains the dbfs path of the file on Databricks.
        ex.{"path":"dbfs:/path/in/dbfs"}
        deploy_output is the initial information about the dbfs asset at deploy time
        returned by the REST API.
        """

        local_path = resource_properties.get(DBFS_RESOURCE_SOURCE_PATH)
        dbfs_path = resource_properties.get(DBFS_RESOURCE_PATH)
        is_dir = resource_properties.get(DBFS_RESOURCE_IS_DIR)

        if is_dir != os.path.isdir(local_path):
            dir_or_file = 'directory' if os.path.isdir(local_path) else 'file'
            raise StackError('local source_path "{}" is found to be a {}, but is not specified'
                             ' as one with is_dir: {}.'
                             .format(local_path, dir_or_file, str(is_dir).lower()))
        if is_dir:
            click.echo('Uploading directory from {} to DBFS at {}'.format(local_path, dbfs_path))
            self.dbfs_client.cp(recursive=True, overwrite=overwrite, src=local_path, dst=dbfs_path)
        else:
            click.echo('Uploading file from {} to DBFS at {}'.format(local_path, dbfs_path))
            self.dbfs_client.cp(recursive=False, overwrite=overwrite, src=local_path, dst=dbfs_path)

        if physical_id and physical_id[DBFS_RESOURCE_PATH] != dbfs_path:
            # physical_id['path'] is the dbfs path from the last deployment. Alert when changed
            click.echo("Dbfs asset had path changed from {} to {}"
                       .format(physical_id[DBFS_RESOURCE_PATH], dbfs_path))
        new_physical_id = {DBFS_RESOURCE_PATH: dbfs_path}
        deploy_output = self.dbfs_client.client.get_status(dbfs_path)

        return new_physical_id, deploy_output

    def _validate_config(self, stack_config):
        """
        Validate fields within a stack configuration. This ensures that an inputted configuration
        has the necessary fields for stack deployment to function well.

        :param stack_config: dict- stack config that is inputted by the user.
        :return: None. Raises errors to stop deployment if there is a problem.
        """
        click.echo('Validating fields in stack configuration...')
        self._assert_fields_in_dict([STACK_NAME, STACK_RESOURCES], stack_config)

        seen_resource_ids = set()  # Store seen resources to restrict duplicates.
        for resource in stack_config.get(STACK_RESOURCES):
            # Get validate resource ID exists, then get it.
            self._assert_fields_in_dict([RESOURCE_ID], resource)
            resource_id = resource.get(RESOURCE_ID)

            click.echo('Validating fields in resource with ID "{}"'.format(resource_id))
            self._assert_fields_in_dict([RESOURCE_SERVICE, RESOURCE_PROPERTIES], resource)

            resource_service = resource.get(RESOURCE_SERVICE)
            resource_properties = resource.get(RESOURCE_PROPERTIES)

            # Error on duplicate resource ID's
            if resource_id in seen_resource_ids:
                raise StackError('Duplicate resource ID "{}" found, please resolve.'.format(
                    resource_id))
            seen_resource_ids.add(resource_id)

            # Resource service-specific validations
            click.echo('Validating fields in "{}" of {} resource.'
                       .format(RESOURCE_PROPERTIES, resource_service))
            if resource_service == JOBS_SERVICE:
                self._assert_fields_in_dict([JOBS_RESOURCE_NAME], resource_properties)
            elif resource_service == WORKSPACE_SERVICE:
                self._assert_fields_in_dict(
                    [WORKSPACE_RESOURCE_PATH, WORKSPACE_RESOURCE_SOURCE_PATH,
                     WORKSPACE_RESOURCE_OBJECT_TYPE], resource_properties)
            elif resource_service == DBFS_SERVICE:
                self._assert_fields_in_dict(
                    [DBFS_RESOURCE_PATH, DBFS_RESOURCE_SOURCE_PATH,
                     DBFS_RESOURCE_IS_DIR], resource_properties)
            else:
                raise StackError('Resource service "{}" not supported'.format(resource_service))

<<<<<<< HEAD
    def _assert_field_in_resource_properties(self, field, properties, service, resource_id):
        if field not in properties:
            raise StackError('"{}" not in "{}" of {} resource with ID "{}"'
                             .format(field, RESOURCE_PROPERTIES, service, resource_id))

    def _assert_field_in_resource(self, field, resource):
        if field not in resource:
            raise StackError('"{}" not in resource config'.format(field))

    def _assert_field_in_stack_config(self, field, stack_config):
        if field not in stack_config:
            raise StackError('"{}" not in stack config'.format(field))

=======
>>>>>>> e63ae84f
    def _validate_status(self, stack_status):
        """
        Validate fields within a stack status. This ensures that a stack status has the
        necessary fields for stack deployment to function well.

        If there is an error here, then it is either an implementation error that must be fixed by
        a developer or the User edited the stack status file created by the program.

        :param stack_status: dict- stack status that is created by the program.
        :return: None. Raises errors to stop deployment if there is a problem.
        """
        click.echo('Validating fields in stack status...')
        self._assert_fields_in_dict([STACK_NAME, STACK_RESOURCES, STACK_DEPLOYED], stack_status)

        for resource_status in stack_status.get(STACK_DEPLOYED):
            self._assert_fields_in_dict([RESOURCE_ID], resource_status)
            resource_id = resource_status.get(RESOURCE_ID)
            click.echo('Validating fields in resource status of resource with ID "{}"'
                       .format(resource_id))
            self._assert_fields_in_dict([RESOURCE_SERVICE, RESOURCE_PHYSICAL_ID,
                                         RESOURCE_DEPLOY_OUTPUT], resource_status)

            resource_service = resource_status.get(RESOURCE_SERVICE)
            resource_physical_id = resource_status.get(RESOURCE_PHYSICAL_ID)

            click.echo('Validating fields in "{}" of {} resource status'
                       .format(RESOURCE_PHYSICAL_ID, resource_service))
            if resource_service == JOBS_SERVICE:
                self._assert_fields_in_dict([JOBS_RESOURCE_JOB_ID], resource_physical_id)
            elif resource_service == WORKSPACE_SERVICE:
                self._assert_fields_in_dict([WORKSPACE_RESOURCE_PATH], resource_physical_id)
            elif resource_service == DBFS_SERVICE:
                self._assert_fields_in_dict([DBFS_RESOURCE_PATH], resource_physical_id)
            else:
                raise StackError("{} not a valid resource status service".format(resource_service))

<<<<<<< HEAD
    def _assert_field_in_resource_physical_id(self, field, physical_id, service, resource_id):
        if field not in physical_id:
            raise StackError('"{}" not in "{}" of {} resource status with ID "{}"'
                             .format(field, RESOURCE_PHYSICAL_ID, service, resource_id))

    def _assert_field_in_resource_status(self, field, resource_status):
        if field not in resource_status:
            raise StackError('"{}" not in resource status'.format(field))

    def _assert_field_in_stack_status(self, field, properties):
        if field not in properties:
            raise StackError('"{}" not in stack status'.format(field))
=======
    def _assert_fields_in_dict(self, fields, dictionary):
        for field in fields:
            if field not in dictionary:
                raise StackError('Required field "{}" not found'.format(field))
>>>>>>> e63ae84f

    def _get_resource_to_status_map(self, stack_status):
        """
        Returns a dictionary that maps a resource's (id, service) to the resource's status
        from the last deployment

        The key for this dictionary is the resource's (id, service) so that we don't load
        persisted resources with the wrong resource service.
        """
        return {
            (resource_status.get(RESOURCE_ID), resource_status.get(RESOURCE_SERVICE)):
                resource_status
            for resource_status in stack_status.get(STACK_DEPLOYED)
        }<|MERGE_RESOLUTION|>--- conflicted
+++ resolved
@@ -297,11 +297,7 @@
         :param job_id: physical job_id of job in databricks server.
         """
 
-<<<<<<< HEAD
         self.jobs_client.reset_job({'job_id': job_id, 'new_settings': job_settings})
-=======
-        self.jobs_client.reset_job({JOBS_RESOURCE_JOB_ID: job_id, 'new_settings': job_settings})
->>>>>>> e63ae84f
 
     def _deploy_workspace(self, resource_properties, physical_id, overwrite):
         """
@@ -475,22 +471,6 @@
             else:
                 raise StackError('Resource service "{}" not supported'.format(resource_service))
 
-<<<<<<< HEAD
-    def _assert_field_in_resource_properties(self, field, properties, service, resource_id):
-        if field not in properties:
-            raise StackError('"{}" not in "{}" of {} resource with ID "{}"'
-                             .format(field, RESOURCE_PROPERTIES, service, resource_id))
-
-    def _assert_field_in_resource(self, field, resource):
-        if field not in resource:
-            raise StackError('"{}" not in resource config'.format(field))
-
-    def _assert_field_in_stack_config(self, field, stack_config):
-        if field not in stack_config:
-            raise StackError('"{}" not in stack config'.format(field))
-
-=======
->>>>>>> e63ae84f
     def _validate_status(self, stack_status):
         """
         Validate fields within a stack status. This ensures that a stack status has the
@@ -527,25 +507,10 @@
             else:
                 raise StackError("{} not a valid resource status service".format(resource_service))
 
-<<<<<<< HEAD
-    def _assert_field_in_resource_physical_id(self, field, physical_id, service, resource_id):
-        if field not in physical_id:
-            raise StackError('"{}" not in "{}" of {} resource status with ID "{}"'
-                             .format(field, RESOURCE_PHYSICAL_ID, service, resource_id))
-
-    def _assert_field_in_resource_status(self, field, resource_status):
-        if field not in resource_status:
-            raise StackError('"{}" not in resource status'.format(field))
-
-    def _assert_field_in_stack_status(self, field, properties):
-        if field not in properties:
-            raise StackError('"{}" not in stack status'.format(field))
-=======
     def _assert_fields_in_dict(self, fields, dictionary):
         for field in fields:
             if field not in dictionary:
                 raise StackError('Required field "{}" not found'.format(field))
->>>>>>> e63ae84f
 
     def _get_resource_to_status_map(self, stack_status):
         """
