--- conflicted
+++ resolved
@@ -44,11 +44,7 @@
     Deploy a stack to the databricks workspace given a JSON stack configuration template.
     """
     click.echo('#' * 80)
-<<<<<<< HEAD
-    click.echo('Deploying stack at: ' + config_path)
-=======
     click.echo('Deploying stack at: {} with options: {}'.format(config_path, kwargs))
->>>>>>> 13110cca
     StackApi(api_client).deploy(config_path, **kwargs)
     click.echo('#' * 80)
 
