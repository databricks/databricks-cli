# Databricks CLI
# Copyright 2017 Databricks, Inc.
#
# Licensed under the Apache License, Version 2.0 (the "License"), except
# that the use of services to which certain application programming
# interfaces (each, an "API") connect requires that the user first obtain
# a license for the use of the APIs from Databricks, Inc. ("Databricks"),
# by creating an account at www.databricks.com and agreeing to either (a)
# the Community Edition Terms of Service, (b) the Databricks Terms of
# Service, or (c) another written agreement between Licensee and Databricks
# for the use of the APIs.
#
# You may not use this file except in compliance with the License.
# You may obtain a copy of the License at
#
#    http://www.apache.org/licenses/LICENSE-2.0
#
# Unless required by applicable law or agreed to in writing, software
# distributed under the License is distributed on an "AS IS" BASIS,
# WITHOUT WARRANTIES OR CONDITIONS OF ANY KIND, either express or implied.
# See the License for the specific language governing permissions and
# limitations under the License.

import math
import random
import sys
import traceback
from json import dumps as json_dumps, loads as json_loads

import click
import six
from requests.exceptions import HTTPError

from databricks_cli.click_types import ContextObject

CONTEXT_SETTINGS = dict(help_option_names=['-h', '--help'])
CLUSTER_OPTIONS = ['cluster-id', 'cluster-name']
DEBUG_MODE = False


def eat_exceptions(function):
    @six.wraps(function)
    def decorator(*args, **kwargs):
        try:
            return function(*args, **kwargs)
        except HTTPError as exception:
            if exception.response.status_code == 401:
                error_and_quit('Your authentication information may be incorrect. Please '
                               'reconfigure with ``dbfs configure``')
            elif exception.response.status_code == 403:
                error_and_quit('Authorization failed. Your token may be expired or '
                               'lack the valid scope')
            else:
                error_and_quit(exception.response.content)
        except Exception as exception:  # noqa
            if not DEBUG_MODE:
                error_and_quit('{}: {}'.format(type(exception).__name__, str(exception)))

    decorator.__doc__ = function.__doc__
    return decorator


def pipelines_exception_eater(function):
    """
    Formats error messages from the pipelines API while keeping the existing
    behavior of eat_exception
    """

    @six.wraps(function)
    def decorator(*args, **kwargs):
        try:
            return function(*args, **kwargs)
        except HTTPError as exception:  # noqa
            if exception.response.status_code == 401:
                error_and_quit('Your authentication information may be incorrect. Please '
                               + 'reconfigure with ``dbfs configure``')
            else:
                try:
                    exp_context = json_loads(exception.response.content.decode('utf-8'))
                    message = exception.response.content
                    if 'error_code' in exp_context and 'message' in exp_context:
                        message = exp_context['error_code'] + '\n' + exp_context['message']
                    error_and_quit(message)
                except Exception:  # noqa
                    error_and_quit(exception.response.content)
        except Exception as exception:  # noqa
            if not DEBUG_MODE:
                error_and_quit('{}: {}'.format(type(exception).__name__, str(exception)))

    decorator.__doc__ = function.__doc__
    return decorator


def error_and_quit(message):
    ctx = click.get_current_context()
    context_object = ctx.ensure_object(ContextObject)
    if context_object.debug_mode:
        traceback.print_exc()
    click.echo(u'Error: {}'.format(message))
    sys.exit(1)


<<<<<<< HEAD
INTERVAL_MAX = 30
INTERVAL_BASE = 5
MAX_EXPONENT = 10

def backoff_with_jitter(attempt):
    """
    Creates a growing but randomized wait time based on the number of attempts already made.
    """
    exponent = min(attempt, MAX_EXPONENT)
    sleep_time = min(INTERVAL_MAX, INTERVAL_BASE * 2 ** exponent)
    return random.randrange(math.floor(sleep_time * 0.5), sleep_time)


def pretty_format(json):
=======
def pretty_format(json, encode_utf8=False):
    if encode_utf8:
        return json_dumps(json, indent=2, ensure_ascii=False)
>>>>>>> bccbdeac
    return json_dumps(json, indent=2)


def json_cli_base(json_file, json, api, error_msg='', print_response=True, encode_utf8=False):
    """
    Takes json_file or json string and calls an function "api" with the json
    deserialized
    """
    if not (json_file is None) ^ (json is None):
        if not error_msg:
            error_msg = 'Either --json-file or --json should be provided'
        raise RuntimeError(error_msg)
    if json_file:
        with open(json_file, 'r') as f:
            json = f.read()
    res = api(json_loads(json))
    if print_response:
        click.echo(pretty_format(res, encode_utf8))


def truncate_string(s, length=100):
    if len(s) <= length:
        return s
    return s[:length] + '...'


def to_graph(dict_obj, graph_name="Graph"):
    entries = ["\"{}\" -> {};".format(key, ','.join(
        '"{}"'.format(item) for item in dict_obj.get(key))) for key in dict_obj]
    return "digraph \"{}\" ".format(graph_name) + "{\n\t" + "\n\t".join(entries) + "\n}"


class InvalidConfigurationError(RuntimeError):
    @staticmethod
    def for_profile(profile):
        if profile is None:
            return InvalidConfigurationError(
                'You haven\'t configured the CLI yet! '
                'Please configure by entering `{} configure`'.format(sys.argv[0]))
        return InvalidConfigurationError(
            ('You haven\'t configured the CLI yet for the profile {profile}! '
             'Please configure by entering '
             '`{argv} configure --profile {profile}`').format(
                profile=profile, argv=sys.argv[0]))<|MERGE_RESOLUTION|>--- conflicted
+++ resolved
@@ -100,10 +100,10 @@
     sys.exit(1)
 
 
-<<<<<<< HEAD
 INTERVAL_MAX = 30
 INTERVAL_BASE = 5
 MAX_EXPONENT = 10
+
 
 def backoff_with_jitter(attempt):
     """
@@ -114,12 +114,9 @@
     return random.randrange(math.floor(sleep_time * 0.5), sleep_time)
 
 
-def pretty_format(json):
-=======
 def pretty_format(json, encode_utf8=False):
     if encode_utf8:
         return json_dumps(json, indent=2, ensure_ascii=False)
->>>>>>> bccbdeac
     return json_dumps(json, indent=2)
 
 
