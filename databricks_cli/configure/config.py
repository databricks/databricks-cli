--- conflicted
+++ resolved
@@ -71,86 +71,11 @@
     return JobsService(api_client)
 
 
-<<<<<<< HEAD
 def get_clusters_client(profile=DEFAULT_SECTION):
     api_client = _get_api_client(profile)
-    return ClusterService(api_client)
-=======
-def get_clusters_client():
-    api_client = _get_api_client()
     return ClusterService(api_client)
 
 
 def get_libraries_client():
     api_client = _get_api_client()
-    return ManagedLibraryService(api_client)
-
-
-class DatabricksConfig(object):
-    home = expanduser('~')
-
-    def __init__(self):
-        self._config = ConfigParser.RawConfigParser()
-
-    def overwrite(self):
-        config_path = self.get_path()
-        with open(config_path, 'wb') as cfg:
-            self._config.write(cfg)
-        os.chmod(config_path, 0o600)
-
-    @property
-    def is_valid(self):
-        return self.is_valid_with_password or self.is_valid_with_token
-
-    @property
-    def is_valid_with_password(self):
-        return self._config.has_option(DEFAULT_SECTION, USERNAME) and \
-            self._config.has_option(DEFAULT_SECTION, PASSWORD) and \
-            self._config.has_option(DEFAULT_SECTION, HOST)
-
-    @property
-    def is_valid_with_token(self):
-        return self._config.has_option(DEFAULT_SECTION, TOKEN) and \
-            self._config.has_option(DEFAULT_SECTION, HOST)
-
-    @property
-    def host(self):
-        return self._config.get(DEFAULT_SECTION, HOST) if self.is_valid else None
-
-    @property
-    def username(self):
-        return self._config.get(DEFAULT_SECTION, USERNAME) if self.is_valid_with_password else None
-
-    @property
-    def password(self):
-        return self._config.get(DEFAULT_SECTION, PASSWORD) if self.is_valid_with_password else None
-
-    @property
-    def token(self):
-        return self._config.get(DEFAULT_SECTION, TOKEN) if self.is_valid_with_token else None
-
-    @classmethod
-    def fetch_from_fs(cls):
-        databricks_config = cls()
-        databricks_config._config.read(cls.get_path())
-        return databricks_config
-
-    @classmethod
-    def construct_from_password(cls, host, username, password):
-        databricks_config = cls()
-        databricks_config._config.set(DEFAULT_SECTION, HOST, host)
-        databricks_config._config.set(DEFAULT_SECTION, USERNAME, username)
-        databricks_config._config.set(DEFAULT_SECTION, PASSWORD, password)
-        return databricks_config
-
-    @classmethod
-    def construct_from_token(cls, host, token):
-        databricks_config = cls()
-        databricks_config._config.set(DEFAULT_SECTION, HOST, host)
-        databricks_config._config.set(DEFAULT_SECTION, TOKEN, token)
-        return databricks_config
-
-    @classmethod
-    def get_path(cls):
-        return join(cls.home, '.databrickscfg')
->>>>>>> c8d194e2
+    return ManagedLibraryService(api_client)