--- conflicted
+++ resolved
@@ -90,7 +90,6 @@
     help = 'The name of the principal.'
 
 
-<<<<<<< HEAD
 class AccountIdClickType(ParamType):
     name = 'ACCOUNT_ID'
     help = 'Databricks Account Id'
@@ -119,7 +118,8 @@
 class WorkspaceIdClickType(ParamType):
     name = 'WORKSPACE_ID'
     help = 'Databricks Workspace Id'
-=======
+
+
 class PipelineSpecClickType(ParamType):
     name = 'SPEC'
     help = 'The path to the pipelines deployment spec file'
@@ -128,7 +128,6 @@
 class PipelineIdClickType(ParamType):
     name = 'PIPELINE_ID'
     help = 'Delta Pipeline ID'
->>>>>>> 0ba084ac
 
 
 class OneOfOption(Option):
