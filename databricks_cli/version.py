# Databricks CLI
# Copyright 2017 Databricks, Inc.
#
# Licensed under the Apache License, Version 2.0 (the "License"), except
# that the use of services to which certain application programming
# interfaces (each, an "API") connect requires that the user first obtain
# a license for the use of the APIs from Databricks, Inc. ("Databricks"),
# by creating an account at www.databricks.com and agreeing to either (a)
# the Community Edition Terms of Service, (b) the Databricks Terms of
# Service, or (c) another written agreement between Licensee and Databricks
# for the use of the APIs.
#
# You may not use this file except in compliance with the License.
# You may obtain a copy of the License at
#
#    http://www.apache.org/licenses/LICENSE-2.0
#
# Unless required by applicable law or agreed to in writing, software
# distributed under the License is distributed on an "AS IS" BASIS,
# WITHOUT WARRANTIES OR CONDITIONS OF ANY KIND, either express or implied.
# See the License for the specific language governing permissions and
# limitations under the License.

<<<<<<< HEAD
version = '0.14.3.dev0' #  NOQA
=======
version = '0.14.4.dev0' #  NOQA
>>>>>>> f047ba81


def print_version_callback(ctx, param, value): #  NOQA
    import click
    if not value or ctx.resilient_parsing:
        return
    click.echo('Version {}'.format(version))
    ctx.exit()<|MERGE_RESOLUTION|>--- conflicted
+++ resolved
@@ -21,11 +21,7 @@
 # See the License for the specific language governing permissions and
 # limitations under the License.
 
-<<<<<<< HEAD
-version = '0.14.3.dev0' #  NOQA
-=======
 version = '0.14.4.dev0' #  NOQA
->>>>>>> f047ba81
 
 
 def print_version_callback(ctx, param, value): #  NOQA
