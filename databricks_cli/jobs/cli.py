--- conflicted
+++ resolved
@@ -210,16 +210,11 @@
 @click.option('--spark-submit-params', default=None, type=JsonClickType(),
               help='JSON string specifying an array of parameters. i.e. '
                    '["--class", "org.apache.spark.examples.SparkPi"]')
-<<<<<<< HEAD
-@click.option('--version', required=False, default=None, type=click.Choice(API_VERSIONS),
-              help='Override the API version used to call jobs.')
 @click.option('--idempotency-token', default=None,
               help='If an active run with the provided token already exists, ' +
               'the request does not create a new run, ' +
               'but returns the ID of the existing run instead.')
-=======
-@api_version_option
->>>>>>> 57848413
+@api_version_option
 @debug_option
 @profile_option
 @eat_exceptions
