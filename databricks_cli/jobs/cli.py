--- conflicted
+++ resolved
@@ -105,9 +105,9 @@
 @click.command(context_settings=CONTEXT_SETTINGS,
                short_help='Lists the jobs in the Databricks Job Service.')
 @click.option('--output', default=None, help=OutputClickType.help, type=OutputClickType())
-<<<<<<< HEAD
-@click.option('--version', required=False, default=None, type=click.Choice(API_VERSIONS),
-              help='Override the API version used to call jobs.')
+@click.option('--version', required=False, default=None, type=click.Choice(API_VERSIONS),
+              help='Override the API version used to call jobs.')
+@click.option('--type', 'job_type', default=None, help='The type of job to list', type=str)
 @click.option('--expand-tasks', is_flag=True,
               help='Expands the tasks array (only available in API 2.1).')
 @click.option('--offset', default=None, type=int,
@@ -118,18 +118,11 @@
 @click.option('--all', '_all', is_flag=True,
               help='Lists all jobs by executing sequential calls to the API ' +
                    '(only available in API 2.1).')
-=======
-@click.option('--type', 'job_type', default=None, help='The type of job to list', type=str)
->>>>>>> 8a9a5c31
-@debug_option
-@profile_option
-@eat_exceptions
-@provide_api_client
-<<<<<<< HEAD
-def list_cli(api_client, output, version, expand_tasks, offset, limit, _all):
-=======
-def list_cli(api_client, output, job_type):
->>>>>>> 8a9a5c31
+@debug_option
+@profile_option
+@eat_exceptions
+@provide_api_client
+def list_cli(api_client, output, job_type, version, expand_tasks, offset, limit, _all):
     """
     Lists the jobs in the Databricks Job Service.
 
@@ -149,21 +142,17 @@
                    '--offset, --limit, and --all are only available in API 2.1', err=True)
         return
     jobs_api = JobsApi(api_client)
-<<<<<<< HEAD
     has_more = True
     jobs = []
     while has_more:
-        jobs_json = jobs_api.list_jobs(expand_tasks=expand_tasks, offset=offset,
-                                       limit=limit, version=version)
+        jobs_json = jobs_api.list_jobs(job_type=job_type, expand_tasks=expand_tasks,
+                                       offset=offset, limit=limit, version=version)
         jobs += jobs_json['jobs'] if 'jobs' in jobs_json else []
         has_more = (_all and jobs_json['has_more']) if 'has_more' in jobs_json else False
         offset = (offset or 0) + \
                  (limit or (len(jobs_json['jobs']) if 'jobs' in jobs_json else 20))
 
     out = {'jobs': jobs}
-=======
-    jobs_json = jobs_api.list_jobs(job_type)
->>>>>>> 8a9a5c31
     if OutputClickType.is_json(output):
         click.echo(pretty_format(out))
     else:
