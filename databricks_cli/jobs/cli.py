--- conflicted
+++ resolved
@@ -139,19 +139,16 @@
 
 
 @click.command(context_settings=CONTEXT_SETTINGS)
-<<<<<<< HEAD
 @click.option('--job-id', required=True, type=JobIdClickType())
 @click.option('--jar-params', default=None, type=JsonClickType(),
               help='JSON array of parameters. i.e. ["param1", "param2"]')
 @click.option('--notebook-params', default=None, type=JsonClickType(),
               help='JSON map of key-value pairs. i.e. {"name": "john doe", "age": 35}')
-=======
-@click.option('--job-id', required=True, type=int)
-@click.option('--jar-params', default=None)
-@click.option('--notebook-params', default=None)
-@click.option('--python-params', default=None)
-@click.option('--spark-submit-params', default=None)
->>>>>>> 58ce8d22
+@click.option('--python-params', default=None, type=JsonClickType(),
+              help='JSON array of parameters. i.e. ["param1", "param2"]')
+@click.option('--spark-submit-params', default=None, type=JsonClickType(),
+              help='JSON array of parameters. i.e. '
+                   '["--class", "org.apache.spark.examples.SparkPi"]')
 @require_config
 @eat_exceptions
 def run_now_cli(job_id, jar_params, notebook_params, python_params, spark_submit_params):
