--- conflicted
+++ resolved
@@ -16,7 +16,7 @@
           - '3.9'
           - '3.10'
           - '3.11'
-
+          - '3.12'
     env:
       PYTHON_VERSION: ${{ matrix.python-version }}
     steps:
@@ -57,15 +57,11 @@
       matrix:
         python-version:
           - '3.7'
-<<<<<<< HEAD
-          - '3.12'
-=======
           - '3.8'
           - '3.9'
           - '3.10'
           - '3.11'
-
->>>>>>> 682dc6fd
+          - '3.12'
     env:
       PYTHON_VERSION: ${{ matrix.python-version }}
     steps:
